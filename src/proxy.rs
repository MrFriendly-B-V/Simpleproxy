--- conflicted
+++ resolved
@@ -223,15 +223,11 @@
         .collect::<HashMap<_, _>>();
 
     for (name, value) in processed_headers {
-<<<<<<< HEAD
-        if name.as_str().to_lowercase().eq("host") { continue; }
-=======
-        if name.as_str().to_lowercase().eq("host") {
+	if name.as_str().to_lowercase().eq("host") {
             continue;
         }
->>>>>>> 9ce40107
-
-        req_builder = req_builder.header(name, &value);
+	
+	req_builder = req_builder.header(name, &value);
     }
 
     req_builder = req_builder.header("Host", original_host);
